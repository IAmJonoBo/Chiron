"""Compatibility shim bridging to the Typer-based Chiron CLI.

This module previously hosted a Click command tree. The authoritative CLI now
lives in :mod:`chiron.typer_cli`; this shim simply re-exports the Typer
application so historical entry points keep working without a Click
implementation.
"""

from __future__ import annotations

from collections.abc import Sequence
<<<<<<< HEAD
=======
from datetime import UTC, datetime
from pathlib import Path
from typing import Any, cast

import click
import structlog
from rich.console import Console
from rich.table import Table

from chiron import __version__
from chiron.core import ChironCore
from chiron.exceptions import ChironError
from chiron.schema_validator import validate_config

console = Console()
logger = structlog.get_logger(__name__)

WHEELHOUSE_CHECKSUM_FILENAME = "wheelhouse.sha256"


def _resolve_executable(executable: str) -> str:
    """Return an absolute path to the requested executable or raise a Click error."""

    path = Path(executable)
    if path.is_absolute():
        return str(path)

    if path.parent != Path("."):
        candidate = path.resolve()
        if candidate.exists():
            return str(candidate)

    resolved = shutil.which(executable)
    if resolved is None:
        raise click.ClickException(
            f"Required executable '{executable}' was not found on PATH."
        )
    return resolved


def _run_command(
    command: Sequence[str], **kwargs: object
) -> subprocess.CompletedProcess[str]:
    """Run a command with sanitized executable resolution."""

    if not command:
        raise click.ClickException("Command must contain at least one argument.")

    resolved = [_resolve_executable(command[0]), *command[1:]]
    return subprocess.run(resolved, **kwargs)  # noqa: S603


def _current_git_commit() -> str | None:
    """Return the current git commit SHA if available."""

    try:
        result = _run_command(
            ["git", "rev-parse", "HEAD"],
            check=True,
            capture_output=True,
            text=True,
        )
    except (
        click.ClickException,
        subprocess.CalledProcessError,
    ):  # pragma: no cover - best effort
        return None

    return result.stdout.strip() or None


def _write_wheel_checksums(wheelhouse_dir: Path) -> Path | None:
    """Generate SHA256 sums for wheels in *wheelhouse_dir*.

    Returns the path of the checksum file when wheels are present, otherwise ``None``.
    """

    wheels = sorted(wheelhouse_dir.glob("*.whl"))
    if not wheels:
        return None

    checksum_path = wheelhouse_dir / WHEELHOUSE_CHECKSUM_FILENAME
    lines: list[str] = []
    for wheel in wheels:
        sha256 = hashlib.sha256()
        with wheel.open("rb") as fh:
            for chunk in iter(lambda: fh.read(8192), b""):
                sha256.update(chunk)
        lines.append(f"{sha256.hexdigest()}  {wheel.name}\n")

    checksum_path.write_text("".join(lines), encoding="utf-8")
    return checksum_path


def _write_manifest(path: Path, extras: Sequence[str]) -> None:
    """Write a lightweight wheelhouse manifest."""

    payload = {
        "generated_at": datetime.now(UTC).isoformat(),
        "extras": list(extras),
        "include_dev": "dev" in extras,
        "create_archive": False,
        "commit": _current_git_commit(),
    }

    path.parent.mkdir(parents=True, exist_ok=True)
    path.write_text(
        json.dumps(payload, indent=2, sort_keys=True) + "\n", encoding="utf-8"
    )


@click.group()
@click.version_option(version=__version__)
@click.option(
    "--config",
    type=click.Path(exists=True, path_type=Path),
    help="Path to configuration file",
)
@click.option("--verbose", "-v", is_flag=True, help="Enable verbose output")
@click.option("--json-output", is_flag=True, help="Output in JSON format")
@click.option(
    "--dry-run", is_flag=True, help="Show what would be done without making changes"
)
@click.pass_context
def cli(
    ctx: click.Context,
    config: Path | None,
    verbose: bool,
    json_output: bool,
    dry_run: bool,
) -> None:
    """Chiron - Frontier-grade, production-ready Python library and service."""
    state = cast(dict[str, object], ctx.ensure_object(dict))
    state["verbose"] = verbose
    state["json_output"] = json_output
    state["dry_run"] = dry_run

    # Load configuration
    config_payload: dict[str, Any]
    if config:
        try:
            with open(config) as f:
                loaded_config = json.load(f)

            if not isinstance(loaded_config, dict):
                raise click.ClickException(
                    "Configuration file must contain a JSON object."
                )

            config_payload = cast(dict[str, Any], loaded_config)

            # Validate configuration against schema
            errors = validate_config(config_payload)
            if errors:
                console.print("[yellow]Configuration validation warnings:[/yellow]")
                for error in errors:
                    console.print(f"  • {error}")
                if not verbose:
                    console.print("[dim]Use --verbose to see all details[/dim]")
        except (json.JSONDecodeError, OSError) as e:
            console.print(f"[red]Error loading config: {e}[/red]")
            sys.exit(1)
    else:
        config_payload = {}

    state["config"] = config_payload


@cli.command()
@click.option("--wizard", is_flag=True, help="Use interactive wizard mode")
def init(wizard: bool) -> None:
    """Initialize a new Chiron project."""
    if wizard:
        from chiron.wizard import run_init_wizard

        try:
            run_init_wizard()
            # Config is already saved by wizard
            return
        except KeyboardInterrupt:
            console.print("\n[yellow]Wizard cancelled[/yellow]")
            return

    config_path = Path("chiron.json")

    if config_path.exists():
        console.print("[yellow]Configuration file already exists[/yellow]")
        return

    default_config = {
        "service_name": "chiron-service",
        "version": __version__,
        "telemetry": {
            "enabled": True,
            "otlp_endpoint": "http://localhost:4317",
        },
        "security": {
            "enabled": True,
            "audit_logging": True,
        },
    }

    with open(config_path, "w") as f:
        json.dump(default_config, f, indent=2)

    console.print(f"[green]Created configuration file: {config_path}[/green]")


@cli.command()
@click.pass_context
def build(ctx: click.Context) -> None:
    """Build the project with cibuildwheel."""
    dry_run = ctx.obj.get("dry_run", False)

    if dry_run:
        console.print("[yellow]DRY RUN - No changes will be made[/yellow]")
        console.print("[blue]Would execute: uv run cibuildwheel --platform auto[/blue]")
        console.print("[dim]Run without --dry-run to actually build[/dim]")
        return

    console.print("[blue]Building project with cibuildwheel...[/blue]")

    try:
        # Use uv to run cibuildwheel
        result = _run_command(
            ["uv", "run", "cibuildwheel", "--platform", "auto"],
            check=True,
            capture_output=True,
            text=True,
        )
        console.print("[green]Build completed successfully[/green]")
        if ctx.obj["verbose"]:
            console.print(result.stdout)
    except subprocess.CalledProcessError as e:
        console.print(f"[red]Build failed: {e}[/red]")
        if ctx.obj["verbose"]:
            console.print(e.stderr)
        sys.exit(1)


@cli.command()
@click.pass_context
def release(ctx: click.Context) -> None:
    """Cut a semantic release."""
    console.print("[blue]Creating semantic release...[/blue]")

    try:
        # Use semantic-release to create a release
        result = _run_command(
            ["uv", "run", "semantic-release", "version"],
            check=True,
            capture_output=True,
            text=True,
        )
        console.print("[green]Release created successfully[/green]")
        if ctx.obj["verbose"]:
            console.print(result.stdout)
    except subprocess.CalledProcessError as e:
        console.print(f"[red]Release failed: {e}[/red]")
        if ctx.obj["verbose"]:
            console.print(e.stderr)
        sys.exit(1)


@cli.command()
@click.option(
    "--output-dir",
    "-o",
    default="vendor/wheelhouse",
    show_default=True,
    help="Output directory for the wheelhouse",
)
@click.option(
    "--extra",
    "-e",
    "extras",
    multiple=True,
    help="Extra requirement groups to include (defaults to dev,test unless --base-only)",
)
@click.option(
    "--base-only",
    is_flag=True,
    help="Only package core dependencies (ignore default extras).",
)
@click.option(
    "--include-all-extras",
    is_flag=True,
    help="Include the consolidated 'all' extra in addition to any explicit extras.",
)
@click.option(
    "--clean/--no-clean",
    default=True,
    show_default=True,
    help="Clean the output directory before downloading dependencies.",
)
@click.option("--with-sbom", is_flag=True, help="Generate SBOM")
@click.option("--with-signatures", is_flag=True, help="Sign artifacts")
@click.pass_context
def wheelhouse(
    ctx: click.Context,
    output_dir: str,
    extras: tuple[str, ...],
    base_only: bool,
    include_all_extras: bool,
    clean: bool,
    with_sbom: bool,
    with_signatures: bool,
) -> None:
    """Create/offline-sync wheelhouse bundles for reproducible installs."""

    dry_run = ctx.obj.get("dry_run", False)
    default_extras: tuple[str, ...] = ("dev", "test")

    if base_only:
        selected_extras: list[str] = []
    elif extras:
        # Preserve user-specified ordering while removing duplicates
        seen: set[str] = set()
        selected_extras = []
        for extra in extras:
            extra_name = extra.strip()
            if not extra_name or extra_name in seen:
                continue
            selected_extras.append(extra_name)
            seen.add(extra_name)
    else:
        selected_extras = list(default_extras)

    if include_all_extras and "all" not in selected_extras:
        selected_extras.append("all")

    extras_label = ",".join(selected_extras) if selected_extras else "(base only)"

    if dry_run:
        console.print("[yellow]DRY RUN - No changes will be made[/yellow]")
        console.print(f"[blue]Would create wheelhouse in: {output_dir}[/blue]")
        console.print(f"[blue]Extras: {extras_label}[/blue]")
        console.print(f"[blue]Clean output directory: {clean}[/blue]")
        console.print(f"[blue]Generate SBOM: {with_sbom}[/blue]")
        console.print(f"[blue]Sign artifacts: {with_signatures}[/blue]")
        console.print("[dim]Run without --dry-run to actually create wheelhouse[/dim]")
        return

    console.print(
        f"[blue]Creating wheelhouse in {output_dir} (extras: {extras_label})...[/blue]"
    )

    try:
        wheelhouse_path = Path(output_dir)
        wheelhouse_path.mkdir(parents=True, exist_ok=True)

        if clean:
            for path in wheelhouse_path.iterdir():
                try:
                    if path.is_dir():
                        shutil.rmtree(path)
                    else:
                        path.unlink()
                except FileNotFoundError:
                    continue

        console.print("[blue]Freezing dependency manifest...[/blue]")
        requirements_path = wheelhouse_path / "requirements.txt"
        compile_cmd = [
            "uv",
            "pip",
            "compile",
            "pyproject.toml",
            "--generate-hashes",
            "-o",
            str(requirements_path),
        ]
        for extra in selected_extras:
            compile_cmd.extend(["--extra", extra])
        _run_command(
            compile_cmd,
            check=True,
            capture_output=not ctx.obj.get("verbose", False),
            text=True,
        )

        console.print("[blue]Downloading dependency wheels...[/blue]")
        _run_command(
            [
                sys.executable,
                "-m",
                "pip",
                "download",
                "-d",
                str(wheelhouse_path),
                "-r",
                str(requirements_path),
            ],
            check=True,
            capture_output=not ctx.obj.get("verbose", False),
            text=True,
        )

        console.print("[blue]Building project wheel...[/blue]")
        _run_command(
            ["uv", "build", "--wheel", "-o", str(wheelhouse_path)],
            check=True,
            capture_output=not ctx.obj.get("verbose", False),
            text=True,
        )

        manifest_path = wheelhouse_path / "manifest.json"
        _write_manifest(manifest_path, selected_extras)

        checksum_path = _write_wheel_checksums(wheelhouse_path)

        wheel_count = len(list(wheelhouse_path.glob("*.whl")))
        console.print(
            f"[green]Fetched {wheel_count} wheel(s) into {wheelhouse_path.resolve()}[/green]"
        )

        if checksum_path:
            console.print(f"[green]Wrote checksums to {checksum_path}[/green]")

        # Generate SBOM if requested
        if with_sbom:
            console.print("[blue]Generating SBOM...[/blue]")
            try:
                _run_command(
                    ["syft", str(wheelhouse_path), "-o", "cyclonedx-json=sbom.json"],
                    check=True,
                    capture_output=not ctx.obj.get("verbose", False),
                    text=True,
                )
                console.print("[green]SBOM generated: sbom.json[/green]")
            except (subprocess.CalledProcessError, FileNotFoundError):
                console.print(
                    "[yellow]Syft not found, skipping SBOM generation[/yellow]"
                )

        # Sign artifacts if requested
        if with_signatures:
            console.print("[blue]Signing artifacts...[/blue]")
            try:
                for wheel in wheelhouse_path.glob("*.whl"):
                    _run_command(
                        [
                            "cosign",
                            "sign-blob",
                            "--yes",
                            "--bundle",
                            f"{wheel}.sigstore.json",
                            str(wheel),
                        ],
                        check=True,
                        capture_output=not ctx.obj.get("verbose", False),
                        text=True,
                    )
                console.print("[green]Artifacts signed with Sigstore[/green]")
            except (subprocess.CalledProcessError, FileNotFoundError):
                console.print("[yellow]Cosign not found, skipping signing[/yellow]")

        console.print(f"[green]Wheelhouse created in {output_dir}[/green]")

    except subprocess.CalledProcessError as e:
        console.print(f"[red]Wheelhouse creation failed: {e}[/red]")
        sys.exit(1)


@cli.command()
@click.option("--output", "-o", default="airgap-bundle.tar.gz", help="Output file")
@click.option(
    "--include-extras", is_flag=True, help="Include all optional dependencies"
)
@click.option(
    "--include-security", is_flag=True, help="Include security scanning tools"
)
@click.pass_context
def airgap(
    ctx: click.Context, output: str, include_extras: bool, include_security: bool
) -> None:  # type: ignore[no-untyped-def]
    """Create an offline bundle for air-gapped environments."""
    dry_run = ctx.obj.get("dry_run", False)

    if dry_run:
        console.print("[yellow]DRY RUN - No changes will be made[/yellow]")
        console.print(f"[blue]Would create air-gapped bundle: {output}[/blue]")
        console.print(f"[blue]Include extras: {include_extras}[/blue]")
        console.print(f"[blue]Include security tools: {include_security}[/blue]")
        console.print("[dim]Run without --dry-run to actually create bundle[/dim]")
        return

    console.print(f"[blue]Creating air-gapped bundle: {output}...[/blue]")

    import tempfile

    try:
        with tempfile.TemporaryDirectory() as temp_dir:
            wheelhouse_dir = Path(temp_dir) / "wheelhouse"
            wheelhouse_dir.mkdir()

            console.print("[blue]Downloading dependencies...[/blue]")

            # Base installation
            cmd = ["uv", "pip", "download", "-d", str(wheelhouse_dir), "."]
            if include_extras:
                cmd[-1] = ".[all]"

            _run_command(cmd, check=True, capture_output=True)

            # Security tools
            if include_security:
                console.print("[blue]Adding security tools...[/blue]")
                for tool in ["bandit", "safety", "semgrep"]:
                    _run_command(
                        ["uv", "pip", "download", "-d", str(wheelhouse_dir), tool],
                        check=True,
                        capture_output=True,
                    )

            # Create bundle
            console.print(f"[blue]Creating bundle: {output}...[/blue]")
            _run_command(
                ["tar", "-czf", output, "-C", temp_dir, "wheelhouse/"], check=True
            )

            console.print(f"[green]Air-gapped bundle created: {output}[/green]")

    except subprocess.CalledProcessError as e:
        console.print(f"[red]Failed to create airgap bundle: {e}[/red]")
        sys.exit(1)


@cli.command()
@click.argument("target", required=False)
@click.option("--verify-signatures", is_flag=True, help="Verify Sigstore signatures")
@click.option("--verify-sbom", is_flag=True, help="Verify SBOM integrity")
@click.option("--verify-provenance", is_flag=True, help="Verify SLSA provenance")
@click.option("--verify-hashes", is_flag=True, help="Verify file checksums")
@click.option("--all", "verify_all", is_flag=True, help="Verify all attestations")
@click.pass_context
def verify(
    ctx: click.Context,
    target: str | None,
    verify_signatures: bool,
    verify_sbom: bool,
    verify_provenance: bool,
    verify_hashes: bool,
    verify_all: bool,
) -> None:  # type: ignore[no-untyped-def]
    """Verify signatures, provenance, and SBOM of artifacts."""
    console.print("[blue]Verifying artifacts...[/blue]")

    # If --all is specified, enable all verifications
    if verify_all:
        verify_signatures = verify_sbom = verify_provenance = verify_hashes = True

    # Default to hash verification if nothing specified
    if not any([verify_signatures, verify_sbom, verify_provenance, verify_hashes]):
        verify_hashes = True

    target_path = Path(target) if target else Path(".")
    if not target_path.exists():
        console.print(f"[red]Target not found: {target}[/red]")
        sys.exit(1)

    results: list[tuple[str, bool | None]] = []
    all_passed = True

    # Verify hashes
    if verify_hashes:
        console.print("[blue]Verifying checksums...[/blue]")
        sha256_file = (
            target_path / WHEELHOUSE_CHECKSUM_FILENAME
            if target_path.is_dir()
            else target_path.parent / WHEELHOUSE_CHECKSUM_FILENAME
        )

        if sha256_file.exists():
            try:
                result = _run_command(
                    ["sha256sum", "-c", str(sha256_file)],
                    cwd=sha256_file.parent,
                    capture_output=True,
                    text=True,
                    check=False,
                )
                if result.returncode == 0:
                    console.print("[green]✓ Checksums verified[/green]")
                    results.append(("Checksums", True))
                else:
                    console.print("[red]✗ Checksum verification failed[/red]")
                    if ctx.obj["verbose"]:
                        console.print(result.stderr)
                    results.append(("Checksums", False))
                    all_passed = False
            except Exception as e:
                console.print(f"[yellow]⚠ Checksum verification error: {e}[/yellow]")
                results.append(("Checksums", False))
                all_passed = False
        else:
            console.print("[yellow]⚠ No checksums file found[/yellow]")
            results.append(("Checksums", None))

    # Verify signatures
    if verify_signatures:
        console.print("[blue]Verifying Sigstore signatures...[/blue]")
        sig_files = (
            list(target_path.glob("*.sigstore.json"))
            if target_path.is_dir()
            else list(target_path.parent.glob("*.sigstore.json"))
        )

        if sig_files:
            try:
                # Check if cosign is available
                _run_command(["cosign", "version"], capture_output=True, check=True)

                verified_count = 0
                for sig_file in sig_files:
                    artifact = sig_file.with_suffix("").with_suffix(
                        ""
                    )  # Remove .sigstore.json
                    if artifact.exists():
                        result = _run_command(
                            [
                                "cosign",
                                "verify-blob",
                                "--bundle",
                                str(sig_file),
                                str(artifact),
                            ],
                            capture_output=True,
                            text=True,
                            check=False,
                        )
                        if result.returncode == 0:
                            verified_count += 1

                if verified_count == len(sig_files):
                    console.print(
                        f"[green]✓ All {verified_count} signatures verified[/green]"
                    )
                    results.append(("Signatures", True))
                else:
                    console.print(
                        f"[yellow]⚠ Only {verified_count}/{len(sig_files)} signatures verified[/yellow]"
                    )
                    results.append(("Signatures", False))
                    all_passed = False
            except FileNotFoundError:
                console.print(
                    "[yellow]⚠ Cosign not found, skipping signature verification[/yellow]"
                )
                results.append(("Signatures", None))
            except Exception as e:
                console.print(f"[red]✗ Signature verification failed: {e}[/red]")
                results.append(("Signatures", False))
                all_passed = False
        else:
            console.print("[yellow]⚠ No signature files found[/yellow]")
            results.append(("Signatures", None))

    # Verify SBOM
    if verify_sbom:
        console.print("[blue]Verifying SBOM integrity...[/blue]")
        sbom_files = (
            list(target_path.glob("**/sbom*.json"))
            if target_path.is_dir()
            else list(target_path.parent.glob("**/sbom*.json"))
        )

        if sbom_files:
            try:
                import json

                valid_count = 0
                for sbom_file in sbom_files:
                    with open(sbom_file) as f:
                        sbom = json.load(f)
                        # Basic validation - check for required CycloneDX fields
                        if "bomFormat" in sbom and "specVersion" in sbom:
                            valid_count += 1

                if valid_count == len(sbom_files):
                    console.print(f"[green]✓ All {valid_count} SBOMs validated[/green]")
                    results.append(("SBOM", True))
                else:
                    console.print(
                        f"[yellow]⚠ Only {valid_count}/{len(sbom_files)} SBOMs valid[/yellow]"
                    )
                    results.append(("SBOM", False))
                    all_passed = False
            except Exception as e:
                console.print(f"[red]✗ SBOM verification failed: {e}[/red]")
                results.append(("SBOM", False))
                all_passed = False
        else:
            console.print("[yellow]⚠ No SBOM files found[/yellow]")
            results.append(("SBOM", None))

    # Verify provenance
    if verify_provenance:
        console.print("[blue]Verifying SLSA provenance...[/blue]")
        prov_files = (
            list(target_path.glob("**/provenance.json"))
            if target_path.is_dir()
            else list(target_path.parent.glob("**/provenance.json"))
        )

        if prov_files:
            try:
                import json

                valid_count = 0
                for prov_file in prov_files:
                    with open(prov_file) as f:
                        prov = json.load(f)
                        # Basic validation - check for required SLSA fields
                        if "buildType" in prov and "subject" in prov:
                            valid_count += 1

                if valid_count == len(prov_files):
                    console.print(
                        f"[green]✓ All {valid_count} provenance files validated[/green]"
                    )
                    results.append(("Provenance", True))
                else:
                    console.print(
                        f"[yellow]⚠ Only {valid_count}/{len(prov_files)} provenance files valid[/yellow]"
                    )
                    results.append(("Provenance", False))
                    all_passed = False
            except Exception as e:
                console.print(f"[red]✗ Provenance verification failed: {e}[/red]")
                results.append(("Provenance", False))
                all_passed = False
        else:
            console.print("[yellow]⚠ No provenance files found[/yellow]")
            results.append(("Provenance", None))

    # Print summary
    console.print("\n[bold]Verification Summary:[/bold]")
    for check, status in results:
        if status is True:
            console.print(f"  [green]✓[/green] {check}")
        elif status is False:
            console.print(f"  [red]✗[/red] {check}")
        else:
            console.print(f"  [yellow]⚠[/yellow] {check} (skipped)")

    if not all_passed:
        sys.exit(1)


@cli.group()
def manage() -> None:  # type: ignore[no-untyped-def]
    """Manage wheelhouses and packages."""
    pass


@manage.command()
@click.argument("packages", nargs=-1, required=True)
@click.option("--output-dir", "-o", default="wheelhouse", help="Output directory")
def download(packages: tuple[str, ...], output_dir: str) -> None:  # type: ignore[no-untyped-def]
    """Download packages to wheelhouse."""
    console.print(
        f"[blue]Downloading {len(packages)} packages to {output_dir}...[/blue]"
    )

    try:
        Path(output_dir).mkdir(exist_ok=True)

        for package in packages:
            console.print(f"[blue]Downloading {package}...[/blue]")
            _run_command(
                ["uv", "pip", "download", "-d", output_dir, package], check=True
            )

        console.print(f"[green]Downloaded {len(packages)} packages[/green]")

    except subprocess.CalledProcessError as e:
        console.print(f"[red]Download failed: {e}[/red]")
        sys.exit(1)


@manage.command()
@click.argument("wheelhouse_dir", default="wheelhouse")
def list_packages(wheelhouse_dir: str) -> None:  # type: ignore[no-untyped-def]
    """List packages in wheelhouse."""
    from pathlib import Path

    wheelhouse_path = Path(wheelhouse_dir)
    if not wheelhouse_path.exists():
        console.print(f"[red]Wheelhouse directory not found: {wheelhouse_dir}[/red]")
        return

    wheels = list(wheelhouse_path.glob("*.whl"))
    tarballs = list(wheelhouse_path.glob("*.tar.gz"))

    if not wheels and not tarballs:
        console.print(f"[yellow]No packages found in {wheelhouse_dir}[/yellow]")
        return

    table = Table(title=f"Packages in {wheelhouse_dir}")
    table.add_column("Package", style="cyan")
    table.add_column("Type", style="green")
    table.add_column("Size", style="blue")

    for wheel in sorted(wheels):
        size = wheel.stat().st_size
        table.add_row(wheel.name, "wheel", f"{size:,} bytes")

    for tarball in sorted(tarballs):
        size = tarball.stat().st_size
        table.add_row(tarball.name, "source", f"{size:,} bytes")

    console.print(table)


@cli.command()
@click.pass_context
def doctor(ctx: click.Context) -> None:  # type: ignore[no-untyped-def]
    """Run policy checks and provide upgrade advice."""
    console.print("[blue]Running health checks...[/blue]")

    try:
        core = ChironCore(config=ctx.obj["config"])
        health = core.health_check()

        if ctx.obj["json_output"]:
            console.print(json.dumps(health, indent=2))
        else:
            table = Table(title="Chiron Health Check")
            table.add_column("Component", style="cyan")
            table.add_column("Status", style="green")

            for key, value in health.items():
                table.add_row(key, str(value))

            console.print(table)

    except ChironError as e:
        console.print(f"[red]Health check failed: {e}[/red]")
        sys.exit(1)
>>>>>>> 3ed4590f

import typer

from chiron.typer_cli import app

__all__ = ["cli", "main"]

# Backwards-compatible name that existing entry points import.
cli = app


def main(argv: Sequence[str] | None = None) -> None:
    """Invoke the Typer CLI with optional *argv* overrides."""

    command = typer.main.get_command(cli)
    command.main(args=list(argv) if argv is not None else None, prog_name="chiron")<|MERGE_RESOLUTION|>--- conflicted
+++ resolved
@@ -9,8 +9,6 @@
 from __future__ import annotations
 
 from collections.abc import Sequence
-<<<<<<< HEAD
-=======
 from datetime import UTC, datetime
 from pathlib import Path
 from typing import Any, cast
@@ -851,7 +849,6 @@
     except ChironError as e:
         console.print(f"[red]Health check failed: {e}[/red]")
         sys.exit(1)
->>>>>>> 3ed4590f
 
 import typer
 
