--- conflicted
+++ resolved
@@ -314,7 +314,6 @@
 
         # Summary should be a dictionary
         assert isinstance(report.summary, dict)
-<<<<<<< HEAD
         # Should have expected keys
         assert "total_conflicts" in report.summary or len(report.summary) == 0
         if len(report.summary) > 0:
@@ -328,7 +327,5 @@
                 "warnings",
             }
             assert set(report.summary.keys()) == expected_keys
-=======
         # Should have at least total_conflicts count
-        assert "total_conflicts" in report.summary or len(report.summary) == 0
->>>>>>> 0eb95005
+        assert "total_conflicts" in report.summary or len(report.summary) == 0