--- conflicted
+++ resolved
@@ -105,19 +105,11 @@
     ) -> None:
         """Test project initialization with security disabled."""
         mock_prompt.side_effect = [
-<<<<<<< HEAD
-            "test-service",  # service_name
-            "0.1.0",  # version
-            "http://localhost:4317",  # otlp_endpoint (telemetry enabled)
-            "wheelhouse",  # wheelhouse_path
-            "3.12 3.13",  # python_versions
-=======
             "test-service",          # service name
             "0.1.0",                 # version
             "http://localhost:4317", # OTLP endpoint (telemetry is enabled)
             "wheelhouse",            # wheelhouse path
             "3.12 3.13",            # Python versions (space-separated)
->>>>>>> 0eb95005
         ]
         mock_confirm.side_effect = [
             True,  # telemetry enabled
@@ -150,19 +142,11 @@
     ) -> None:
         """Test saving configuration to file."""
         mock_prompt.side_effect = [
-<<<<<<< HEAD
-            "test-service",  # service_name
-            "0.1.0",  # version
-            "http://localhost:4317",  # otlp_endpoint (telemetry enabled)
-            "wheelhouse",  # wheelhouse_path
-            "3.12 3.13",  # python_versions
-=======
             "test-service",          # service name
             "0.1.0",                 # version
             "http://localhost:4317", # OTLP endpoint (telemetry is enabled)
             "wheelhouse",            # wheelhouse path
             "3.12 3.13",            # Python versions (space-separated)
->>>>>>> 0eb95005
         ]
         mock_confirm.side_effect = [
             True,  # telemetry
