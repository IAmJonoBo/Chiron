"""Tests for chiron.deps modules - focusing on policy and constraints."""

from __future__ import annotations

from pathlib import Path
from unittest.mock import MagicMock, patch

from chiron.deps.constraints import ConstraintsConfig, ConstraintsGenerator
from chiron.deps.policy import (
    DependencyPolicy,
    PackagePolicy,
    PolicyEngine,
    PolicyViolation,
)


class TestPackagePolicy:
    """Tests for PackagePolicy dataclass."""

    def test_default_policy(self) -> None:
        """Test creating a policy with defaults."""
        policy = PackagePolicy(name="test-package")
        assert policy.name == "test-package"
        assert policy.allowed is True
        assert policy.version_ceiling is None
        assert policy.version_floor is None
        assert policy.upgrade_cadence_days is None
        assert policy.requires_review is False

    def test_blocked_package(self) -> None:
        """Test creating a blocked package policy."""
        policy = PackagePolicy(
            name="blocked-package",
            allowed=False,
            reason="Security vulnerability",
        )
        assert policy.allowed is False
        assert policy.reason == "Security vulnerability"

    def test_version_constraints(self) -> None:
        """Test policy with version constraints."""
        policy = PackagePolicy(
            name="constrained-package",
            version_ceiling="2.0.0",
            version_floor="1.0.0",
            blocked_versions=["1.5.0", "1.5.1"],
        )
        assert policy.version_ceiling == "2.0.0"
        assert policy.version_floor == "1.0.0"
        assert "1.5.0" in policy.blocked_versions


class TestPolicyViolation:
    """Tests for PolicyViolation dataclass."""

    def test_create_violation(self) -> None:
        """Test creating a policy violation."""
        violation = PolicyViolation(
            package="test-package",
            current_version="1.0.0",
            target_version="2.0.0",
            violation_type="version_ceiling",
            message="Version exceeds ceiling",
            severity="error",
        )
        assert violation.package == "test-package"
        assert violation.current_version == "1.0.0"
        assert violation.target_version == "2.0.0"
        assert violation.severity == "error"

    def test_default_severity(self) -> None:
        """Test default severity is error."""
        violation = PolicyViolation(
            package="test-package",
            current_version=None,
            target_version="1.0.0",
            violation_type="blocked_package",
            message="Package is blocked",
        )
        assert violation.severity == "error"


class TestPolicyEngine:
    """Tests for PolicyEngine."""

    def test_initialization(self) -> None:
        """Test PolicyEngine initialization."""
        policy = DependencyPolicy()
        engine = PolicyEngine(policy)
        assert engine.policy is policy
        assert isinstance(engine._last_upgrade_timestamps, dict)

    def test_check_package_allowed_default(self) -> None:
        """Test package allowed with default policy."""
        policy = DependencyPolicy(default_allowed=True)
        engine = PolicyEngine(policy)

        allowed, reason = engine.check_package_allowed("test-package")
        assert allowed is True
        assert reason is None

    def test_check_package_denied_default(self) -> None:
        """Test package denied with default policy."""
        policy = DependencyPolicy(default_allowed=False)
        engine = PolicyEngine(policy)

        allowed, reason = engine.check_package_allowed("test-package")
        assert allowed is False
        assert "not in allowlist" in reason.lower()

    def test_check_package_in_denylist(self) -> None:
        """Test package in denylist is blocked."""
        blocked_pkg = PackagePolicy(
            name="blocked-package",
            allowed=False,
            reason="Security vulnerability"
        )
        policy = DependencyPolicy()
        policy.denylist["blocked-package"] = blocked_pkg
        engine = PolicyEngine(policy)

        allowed, reason = engine.check_package_allowed("blocked-package")
        assert allowed is False
        assert "Security vulnerability" in reason

    def test_check_version_allowed_no_constraints(self) -> None:
        """Test version checking without constraints."""
        policy = DependencyPolicy()
        engine = PolicyEngine(policy)
        # No constraints = any version allowed
        allowed, reason = engine.check_version_allowed("test-package", "1.0.0")
        assert allowed is True
        assert reason is None

    def test_check_version_allowed_with_ceiling(self) -> None:
        """Test version checking with ceiling constraint."""
<<<<<<< HEAD
        pkg_policy = PackagePolicy(name="test-package", version_ceiling="2.0.0")
        policy = DependencyPolicy()
        policy.allowlist["test-package"] = pkg_policy
        engine = PolicyEngine(policy)
=======
        engine = PolicyEngine()
        engine.add_policy(PackagePolicy(name="test-package", version_ceiling="2.0.0"))
>>>>>>> 34622aa3

        # Version below ceiling should be allowed
        allowed, _ = engine.check_version_allowed("test-package", "1.0.0")
        assert allowed is True

        allowed, _ = engine.check_version_allowed("test-package", "2.0.0")
        assert allowed is True

        # Version above ceiling should be blocked
        allowed, reason = engine.check_version_allowed("test-package", "3.0.0")
        assert allowed is False
        assert "ceiling" in reason.lower()

    def test_check_version_allowed_with_floor(self) -> None:
        """Test version checking with floor constraint."""
        pkg_policy = PackagePolicy(name="test-package", version_floor="1.0.0")
        policy = DependencyPolicy()
        policy.allowlist["test-package"] = pkg_policy
        engine = PolicyEngine(policy)

        # Version below floor should be blocked
        allowed, reason = engine.check_version_allowed("test-package", "0.9.0")
        assert allowed is False
        assert "floor" in reason.lower()

        # Version at or above floor should be allowed
        allowed, _ = engine.check_version_allowed("test-package", "1.0.0")
        assert allowed is True

        allowed, _ = engine.check_version_allowed("test-package", "2.0.0")
        assert allowed is True

    def test_check_version_blocked_versions(self) -> None:
        """Test version checking with blocked versions."""
        pkg_policy = PackagePolicy(
            name="test-package",
            blocked_versions=["1.5.0", "1.5.1"],
        )
        policy = DependencyPolicy()
        policy.allowlist["test-package"] = pkg_policy
        engine = PolicyEngine(policy)

        # Non-blocked versions should be allowed
        allowed, _ = engine.check_version_allowed("test-package", "1.4.0")
        assert allowed is True

        allowed, _ = engine.check_version_allowed("test-package", "1.6.0")
        assert allowed is True

        # Blocked versions should not be allowed
        allowed, reason = engine.check_version_allowed("test-package", "1.5.0")
        assert allowed is False
        assert "blocked" in reason.lower()

        allowed, _ = engine.check_version_allowed("test-package", "1.5.1")
        assert allowed is False

    def test_check_upgrade_allowed_major_jump(self) -> None:
        """Test upgrade checking with major version jump limit."""
        policy = DependencyPolicy(max_major_version_jump=1)
        engine = PolicyEngine(policy)

        # Single major version jump should be allowed
        violations = engine.check_upgrade_allowed("test-package", "1.0.0", "2.0.0")
        major_jump_violations = [v for v in violations if v.violation_type == "major_version_jump"]
        assert len(major_jump_violations) == 0

        # Multiple major version jumps should create violations
        violations = engine.check_upgrade_allowed("test-package", "1.0.0", "3.0.0")
        major_jump_violations = [v for v in violations if v.violation_type == "major_version_jump"]
        assert len(major_jump_violations) > 0

    def test_check_upgrade_allowed_with_denied_package(self) -> None:
        """Test upgrade checking for denied package."""
        blocked_pkg = PackagePolicy(
            name="blocked-package",
            allowed=False,
            reason="Security vulnerability"
        )
        policy = DependencyPolicy()
        policy.denylist["blocked-package"] = blocked_pkg
        engine = PolicyEngine(policy)

        violations = engine.check_upgrade_allowed("blocked-package", "1.0.0", "1.1.0")
        assert len(violations) > 0
        assert any(v.violation_type == "package_denied" for v in violations)


class TestDependencyPolicy:
    """Tests for DependencyPolicy dataclass."""

    def test_default_policy(self) -> None:
        """Test creating a policy with defaults."""
        policy = DependencyPolicy()
        assert policy.default_allowed is True
        assert policy.max_major_version_jump == 1
        assert policy.require_security_review is True
        assert policy.allow_pre_releases is False

    def test_load_from_toml_missing_file(self, tmp_path: Path) -> None:
        """Test loading policy from non-existent TOML file."""
        config_path = tmp_path / "nonexistent.toml"
        policy = DependencyPolicy.from_toml(config_path)
        # Should return default policy
        assert policy.default_allowed is True


class TestConstraintsConfig:
    """Tests for ConstraintsConfig dataclass."""

    def test_create_config(self, tmp_path: Path) -> None:
        """Test creating a constraints configuration."""
        project_root = tmp_path / "project"
        project_root.mkdir()
        pyproject = project_root / "pyproject.toml"
        pyproject.touch()
        output = project_root / "constraints.txt"

        config = ConstraintsConfig(
            project_root=project_root,
            pyproject_path=pyproject,
            output_path=output,
            tool="uv",
            generate_hashes=True,
        )

        assert config.project_root == project_root
        assert config.pyproject_path == pyproject
        assert config.output_path == output
        assert config.tool == "uv"
        assert config.generate_hashes is True

    def test_config_with_extras(self, tmp_path: Path) -> None:
        """Test configuration with extras."""
        config = ConstraintsConfig(
            project_root=tmp_path,
            pyproject_path=tmp_path / "pyproject.toml",
            output_path=tmp_path / "constraints.txt",
            include_extras=["dev", "test"],
        )

        assert config.include_extras == ["dev", "test"]

    def test_config_with_python_version(self, tmp_path: Path) -> None:
        """Test configuration with specific Python version."""
        config = ConstraintsConfig(
            project_root=tmp_path,
            pyproject_path=tmp_path / "pyproject.toml",
            output_path=tmp_path / "constraints.txt",
            python_version="3.12",
        )

        assert config.python_version == "3.12"


class TestConstraintsGenerator:
    """Tests for ConstraintsGenerator."""

    def test_initialization(self, tmp_path: Path) -> None:
        """Test ConstraintsGenerator initialization."""
        config = ConstraintsConfig(
            project_root=tmp_path,
            pyproject_path=tmp_path / "pyproject.toml",
            output_path=tmp_path / "constraints.txt",
        )
        generator = ConstraintsGenerator(config)
        assert generator.config == config

    @patch("chiron.deps.constraints.run_subprocess")
    def test_generate_with_uv_success(
        self, mock_run: MagicMock, tmp_path: Path
    ) -> None:
        """Test successful constraints generation with uv."""
        config = ConstraintsConfig(
            project_root=tmp_path,
            pyproject_path=tmp_path / "pyproject.toml",
            output_path=tmp_path / "constraints.txt",
            tool="uv",
        )
        generator = ConstraintsGenerator(config)

        # Mock successful subprocess
        mock_result = MagicMock()
        mock_result.returncode = 0
        mock_run.return_value = mock_result

        result = generator.generate()

        assert result is True
        mock_run.assert_called_once()
        # Check that uv command was used (path should contain 'uv')
        call_args = mock_run.call_args[0][0]
        assert "uv" in call_args[0]

    @patch("chiron.deps.constraints.run_subprocess")
    def test_generate_with_uv_failure(
        self, mock_run: MagicMock, tmp_path: Path
    ) -> None:
        """Test failed constraints generation with uv."""
        config = ConstraintsConfig(
            project_root=tmp_path,
            pyproject_path=tmp_path / "pyproject.toml",
            output_path=tmp_path / "constraints.txt",
            tool="uv",
        )
        generator = ConstraintsGenerator(config)

        # Mock failed subprocess
        mock_result = MagicMock()
        mock_result.returncode = 1
        mock_result.stderr = "Error generating constraints"
        mock_run.return_value = mock_result

        result = generator.generate()

        assert result is False

    @patch("chiron.deps.constraints.shutil.which")
    @patch("chiron.deps.constraints.run_subprocess")
<<<<<<< HEAD
    def test_generate_with_pip_tools(
        self, mock_run: MagicMock, mock_which: MagicMock, tmp_path: Path
    ) -> None:
=======
    def test_generate_with_pip_tools(self, mock_run: MagicMock, tmp_path: Path) -> None:
>>>>>>> 34622aa3
        """Test constraints generation with pip-tools."""
        # Mock pip-compile being available
        mock_which.return_value = "/usr/bin/pip-compile"

        config = ConstraintsConfig(
            project_root=tmp_path,
            pyproject_path=tmp_path / "pyproject.toml",
            output_path=tmp_path / "constraints.txt",
            tool="pip-tools",
        )
        generator = ConstraintsGenerator(config)

        # Mock successful subprocess
        mock_result = MagicMock()
        mock_result.returncode = 0
        mock_run.return_value = mock_result

        result = generator.generate()

        assert result is True
        mock_run.assert_called_once()
        # Check that pip-compile command was used
        call_args = mock_run.call_args[0][0]
        assert "pip-compile" in call_args[0]

    @patch("chiron.deps.constraints.run_subprocess")
    def test_generate_with_hashes(self, mock_run: MagicMock, tmp_path: Path) -> None:
        """Test constraints generation with hash generation."""
        config = ConstraintsConfig(
            project_root=tmp_path,
            pyproject_path=tmp_path / "pyproject.toml",
            output_path=tmp_path / "constraints.txt",
            tool="uv",
            generate_hashes=True,
        )
        generator = ConstraintsGenerator(config)

        # Mock successful subprocess
        mock_result = MagicMock()
        mock_result.returncode = 0
        mock_run.return_value = mock_result

        generator.generate()

        # Check that --generate-hashes was passed
        call_args = mock_run.call_args[0][0]
        assert "--generate-hashes" in call_args

    @patch("chiron.deps.constraints.run_subprocess")
    def test_generate_with_extras(self, mock_run: MagicMock, tmp_path: Path) -> None:
        """Test constraints generation with extras."""
        config = ConstraintsConfig(
            project_root=tmp_path,
            pyproject_path=tmp_path / "pyproject.toml",
            output_path=tmp_path / "constraints.txt",
            tool="uv",
            include_extras=["dev", "test"],
        )
        generator = ConstraintsGenerator(config)

        # Mock successful subprocess
        mock_result = MagicMock()
        mock_result.returncode = 0
        mock_run.return_value = mock_result

        generator.generate()

        # Check that extras were passed
        call_args = mock_run.call_args[0][0]
        assert "--extra" in call_args
        assert "dev" in call_args
        assert "test" in call_args<|MERGE_RESOLUTION|>--- conflicted
+++ resolved
@@ -134,15 +134,10 @@
 
     def test_check_version_allowed_with_ceiling(self) -> None:
         """Test version checking with ceiling constraint."""
-<<<<<<< HEAD
         pkg_policy = PackagePolicy(name="test-package", version_ceiling="2.0.0")
         policy = DependencyPolicy()
         policy.allowlist["test-package"] = pkg_policy
         engine = PolicyEngine(policy)
-=======
-        engine = PolicyEngine()
-        engine.add_policy(PackagePolicy(name="test-package", version_ceiling="2.0.0"))
->>>>>>> 34622aa3
 
         # Version below ceiling should be allowed
         allowed, _ = engine.check_version_allowed("test-package", "1.0.0")
@@ -362,13 +357,10 @@
 
     @patch("chiron.deps.constraints.shutil.which")
     @patch("chiron.deps.constraints.run_subprocess")
-<<<<<<< HEAD
     def test_generate_with_pip_tools(
         self, mock_run: MagicMock, mock_which: MagicMock, tmp_path: Path
     ) -> None:
-=======
     def test_generate_with_pip_tools(self, mock_run: MagicMock, tmp_path: Path) -> None:
->>>>>>> 34622aa3
         """Test constraints generation with pip-tools."""
         # Mock pip-compile being available
         mock_which.return_value = "/usr/bin/pip-compile"
