[build-system]
requires = ["hatchling>=1.21.0"]
build-backend = "hatchling.build"

[project]
name = "chiron"
version = "0.1.0"
description = "Frontier-grade, production-ready Python library and service"
authors = [{ name = "Jonathan Bowers", email = "jonathan@example.com" }]
maintainers = [{ name = "Jonathan Bowers", email = "jonathan@example.com" }]
readme = "README.md"
license = { text = "MIT" }
keywords = ["library", "service", "security", "observability", "sbom"]
classifiers = [
  "Development Status :: 4 - Beta",
  "Intended Audience :: Developers",
  "License :: OSI Approved :: MIT License",
  "Operating System :: OS Independent",
  "Programming Language :: Python :: 3",
  "Programming Language :: Python :: 3.12",
  "Programming Language :: Python :: 3.13",
  "Topic :: Software Development :: Libraries :: Python Modules",
  "Topic :: Security",
  "Topic :: System :: Monitoring",
]
requires-python = ">=3.12"
dependencies = [
  "fastapi>=0.118.0",
  "uvicorn[standard]>=0.37.0",
  "pydantic>=2.11.9",
  "opentelemetry-api>=1.37.0",
  "opentelemetry-sdk>=1.37.0",
  "opentelemetry-instrumentation-fastapi>=0.42b0",
  "opentelemetry-exporter-otlp>=1.37.0",
  "click>=8.3.0",
  "structlog>=25.4.0",
  "rich>=14.1.0",
]

[project.optional-dependencies]
<<<<<<< HEAD
cli = [
  "typer>=0.12",
  "jsonschema>=4.23.0",
]
otel = [
=======
cli = ["typer>=0.19.2"]
observability = [
  "opentelemetry-api>=1.37.0",
>>>>>>> 6676cd15
  "opentelemetry-sdk>=1.37.0",
  "opentelemetry-exporter-otlp>=1.37.0",
  "opentelemetry-instrumentation-fastapi>=0.42b0",
  "opentelemetry-instrumentation-logging>=0.42b0",
  "opentelemetry-instrumentation-requests>=0.42b0",
]
pii = [
  "spacy>=3.8.7",
  "spacy-transformers>=1.3.9",
  "huggingface-hub>=0.35.3",
  "sentence-transformers>=5.1.1",
]
rag = [
  "langchain>=0.3.27",
  "chromadb>=1.1.0",
  "qdrant-client>=1.15.1",
  "faiss-cpu>=1.12.0",
]
llm = [
  "openai>=2.1.0",
  "anthropic>=0.69.0",
  "google-generativeai>=0.8.5",
  "cohere>=5.18.0",
]
governance = [
  "policyuniverse>=1.5.1.20231109",
  "jsonschema>=4.25.1",
  "pyyaml>=6.0.3",
]
integrations = [
  "boto3>=1.40.45",
  "azure-identity>=1.25.0",
  "google-cloud-storage>=3.4.0",
  "snowflake-connector-python>=3.17.4",
]
features = [
  "openfeature-sdk>=0.7.0",
]
dev = [
  "pytest>=8.4.2",
  "pytest-cov>=7.0.0",
  "pytest-asyncio>=1.2.0",
  "pytest-mock>=3.15.1",
  "hypothesis>=6.140.2",
  "mypy>=1.18.2",
  "ruff>=0.13.3",
  "pre-commit>=4.3.0",
  "uv>=0.8.22",
]
security = [
  "cyclonedx-bom>=7.1.0",
  "safety>=3.6.2",
  "bandit>=1.8.6",
  "semgrep>=1.139.0",
]
service = ["gunicorn>=23.0.0"]
docs = [
  "mkdocs>=1.6.1",
  "mkdocs-material>=9.6.21",
  "mkdocstrings[python]>=0.30.1",
]
test = ["pact-python>=2.3.3", "httpx>=0.28.1", "pytest-benchmark>=5.1.0"]
all = [
  "typer>=0.19.2",
  "opentelemetry-api>=1.37.0",
  "opentelemetry-sdk>=1.37.0",
  "opentelemetry-exporter-otlp>=1.37.0",
  "opentelemetry-instrumentation-fastapi>=0.42b0",
  "opentelemetry-instrumentation-logging>=0.42b0",
  "opentelemetry-instrumentation-requests>=0.42b0",
  "spacy>=3.8.7",
  "spacy-transformers>=1.3.9",
  "huggingface-hub>=0.35.3",
  "sentence-transformers>=5.1.1",
  "langchain>=0.3.27",
  "chromadb>=1.1.0",
  "qdrant-client>=1.15.1",
  "faiss-cpu>=1.12.0",
  "openai>=2.1.0",
  "anthropic>=0.69.0",
  "google-generativeai>=0.8.5",
  "cohere>=5.18.0",
  "policyuniverse>=1.5.1.20231109",
  "jsonschema>=4.25.1",
  "pyyaml>=6.0.3",
  "boto3>=1.40.45",
  "azure-identity>=1.25.0",
  "google-cloud-storage>=3.4.0",
  "snowflake-connector-python>=3.17.4",
  "cyclonedx-bom>=7.1.0",
  "safety>=3.6.2",
  "bandit>=1.8.6",
  "semgrep>=1.139.0",
  "gunicorn>=23.0.0",
  "mkdocs>=1.6.1",
  "mkdocs-material>=9.6.21",
  "mkdocstrings[python]>=0.30.1",
  "pact-python>=2.3.3",
  "httpx>=0.28.1",
  "pytest-benchmark>=5.1.0",
]

[project.urls]
"Homepage" = "https://github.com/IAmJonoBo/Chiron"
"Bug Reports" = "https://github.com/IAmJonoBo/Chiron/issues"
"Source" = "https://github.com/IAmJonoBo/Chiron"
"Documentation" = "https://github.com/IAmJonoBo/Chiron/docs"

[project.scripts]
chiron = "chiron.cli.main:cli"

[project.entry-points."chiron.plugins"]
# Plugin system for extensibility
# example = "chiron.plugins.example:ExamplePlugin"

[tool.hatch.version]
path = "src/chiron/__init__.py"

[tool.hatch.build.targets.wheel]
packages = ["src/chiron"]

[tool.hatch.build.targets.sdist]
include = ["src/", "tests/", "docs/", "pyproject.toml", "README.md", "LICENSE"]

# Testing configuration
[tool.pytest.ini_options]
testpaths = ["tests"]
python_files = ["test_*.py", "*_test.py"]
python_classes = ["Test*"]
python_functions = ["test_*"]
addopts = [
  "--strict-config",
  "--strict-markers",
  "--cov=chiron",
  "--cov-report=term-missing",
  "--cov-report=html",
  "--cov-report=xml",
  "--cov-fail-under=80",
]
markers = [
  "slow: marks tests as slow",
  "integration: marks tests as integration tests",
  "contract: marks tests as contract tests",
  "security: marks tests as security tests",
]

# Type checking configuration
[tool.mypy]
python_version = "3.12"
strict = true
warn_return_any = true
warn_unused_configs = true
disallow_untyped_defs = true
disallow_incomplete_defs = true
check_untyped_defs = true
disallow_untyped_decorators = true
no_implicit_optional = true
warn_redundant_casts = true
warn_unused_ignores = true
warn_no_return = true
warn_unreachable = true
implicit_reexport = false
strict_equality = true
show_error_codes = true

[[tool.mypy.overrides]]
module = "tests.*"
disallow_untyped_defs = false

# Linting and formatting configuration
[tool.ruff]
target-version = "py312"
line-length = 88
select = [
  "E",   # pycodestyle errors
  "W",   # pycodestyle warnings
  "F",   # pyflakes
  "I",   # isort
  "B",   # flake8-bugbear
  "C4",  # flake8-comprehensions
  "UP",  # pyupgrade
  "ARG", # flake8-unused-arguments
  "SIM", # flake8-simplify
  "ICN", # flake8-import-conventions
  "S",   # flake8-bandit (security)
]
ignore = [
  "E501", # line too long, handled by black
  "B008", # do not perform function calls in argument defaults
  "S101", # use of assert
]

[tool.ruff.per-file-ignores]
"tests/**/*" = ["S101", "ARG", "SIM"]

[tool.ruff.isort]
known-first-party = ["chiron"]

# Coverage configuration
[tool.coverage.run]
source = ["src"]
omit = ["*/tests/*", "*/__pycache__/*", "*/site-packages/*"]

[tool.coverage.report]
exclude_lines = [
  "pragma: no cover",
  "def __repr__",
  "if self.debug:",
  "if settings.DEBUG",
  "raise AssertionError",
  "raise NotImplementedError",
  "if 0:",
  "if __name__ == .__main__.:",
  "class .*\\bProtocol\\):",
  "@(abc\\.)?abstractmethod",
]

# Security scanning configuration
[tool.bandit]
exclude_dirs = ["tests"]
skips = ["B101"]         # Skip assert_used test

[tool.safety]
ignore = []

# Documentation configuration
[tool.mkdocs]
site_name = "Chiron Documentation"
site_description = "Frontier-grade, production-ready Python library and service"
site_url = "https://github.com/IAmJonoBo/Chiron"
repo_url = "https://github.com/IAmJonoBo/Chiron"
repo_name = "IAmJonoBo/Chiron"

# Semantic release configuration
[tool.semantic_release]
version_toml = ["pyproject.toml:project.version"]
branch = "main"
upload_to_pypi = true
upload_to_release = true
build_command = "uv build"

[tool.semantic_release.changelog]
template_dir = "templates"
changelog_file = "CHANGELOG.md"

[tool.semantic_release.commit_parser_options]
allowed_tags = [
  "build",
  "chore",
  "ci",
  "docs",
  "feat",
  "fix",
  "perf",
  "style",
  "refactor",
  "test",
]
minor_tags = ["feat"]
patch_tags = ["fix", "perf"]

# cibuildwheel configuration
[tool.cibuildwheel]
build = "cp38-* cp39-* cp310-* cp311-* cp312-* cp313-*"
skip = "pp* *-musllinux_i686 *_i686 *-win32"
test-command = "python -c \"import chiron; print(getattr(chiron,'__version__','dev'))\""

[tool.cibuildwheel.linux]
# Use manylinux_2_28 for frontier spec (glibc 2.28+)
manylinux-x86_64-image = "manylinux_2_28"
manylinux-aarch64-image = "manylinux_2_28"
repair-wheel-command = "auditwheel repair -w {dest_dir} {wheel}"

[tool.cibuildwheel.macos]
archs = ["x86_64", "arm64"]
repair-wheel-command = "delocate-wheel -w {dest_dir} -v {wheel}"

[tool.cibuildwheel.windows]
archs = ["AMD64"]
before-build = "pip install delvewheel"
repair-wheel-command = "delvewheel repair -w {dest_dir} {wheel}"<|MERGE_RESOLUTION|>--- conflicted
+++ resolved
@@ -38,17 +38,14 @@
 ]
 
 [project.optional-dependencies]
-<<<<<<< HEAD
 cli = [
   "typer>=0.12",
   "jsonschema>=4.23.0",
 ]
 otel = [
-=======
 cli = ["typer>=0.19.2"]
 observability = [
   "opentelemetry-api>=1.37.0",
->>>>>>> 6676cd15
   "opentelemetry-sdk>=1.37.0",
   "opentelemetry-exporter-otlp>=1.37.0",
   "opentelemetry-instrumentation-fastapi>=0.42b0",
